--- conflicted
+++ resolved
@@ -98,14 +98,10 @@
         "--margin_use_ratio", type=float, default=0.7, help="GPU margin use ratio"
     )
     group.add_argument(
-<<<<<<< HEAD
-        "--init_loss_scale", type=float, default=2 ** 10, help="initial loss scale"
-=======
         "--init_loss_scale_power",
         type=float,
         default=10,
         help="initial loss scale power",
->>>>>>> 247dc211
     )
     return parser
 
@@ -432,14 +428,18 @@
 
     profiler.end()
     if rank == 0:
-        profiler.save(f"ps_{args.model_name}_bs_{batch_size}_ckp_{is_ckp}_offload_{args.with_activation_offload}_profile.pkl")
+        profiler.save(
+            f"ps_{args.model_name}_bs_{batch_size}_ckp_{is_ckp}_offload_{args.with_activation_offload}_profile.pkl"
+        )
     torch_profiler.end()
     if rank == 0 and dist_plan == "torch":
         # Compare activation stats with:
         #     env GPU_NUM=1 DIST_PLAN="torch" ACT_OFFLOAD=0 CKP=1 BS=32 bash run_bert.sh
         #     env GPU_NUM=1 DIST_PLAN="torch" ACT_OFFLOAD=1 CKP=0 BS=32 bash run_bert.sh
         #     env GPU_NUM=1 DIST_PLAN="torch" ACT_OFFLOAD=0 CKP=0 BS=32 bash run_bert.sh
-        torch_profiler.save(f"torch_{args.model_name}_bs_{batch_size}_ckp_{is_ckp}_offload_{args.with_activation_offload}_profile.pkl")
+        torch_profiler.save(
+            f"torch_{args.model_name}_bs_{batch_size}_ckp_{is_ckp}_offload_{args.with_activation_offload}_profile.pkl"
+        )
     logging.info("*" * 20)
     return loss_res
 
