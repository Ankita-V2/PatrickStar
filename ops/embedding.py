# Copyright (C) 2021 THL A29 Limited, a Tencent company.
# All rights reserved.
# Licensed under the BSD 3-Clause License (the "License"); you may
# not use this file except in compliance with the License. You may
# obtain a copy of the License at
# https://opensource.org/licenses/BSD-3-Clause
# Unless required by applicable law or agreed to in writing, software
# distributed under the License is distributed on an "AS IS" basis,
# WITHOUT WARRANTIES OR CONDITIONS OF ANY KIND, either express or
# implied. See the License for the specific language governing
# permissions and limitations under the License.
# See the AUTHORS file for names of contributors.

import torch
import torch.nn as nn
from deepspeed_helper.global_vars import get_args
from utils import logger
from client.parameter import is_torch_param, is_param_registed
from client import AccessType


class BertEmbeddings(nn.Module):
    """Construct the embeddings from word, position and token_type embeddings."""
    def __init__(self, config):
        super().__init__()
        self.vocab_size = config.vocab_size
        self.max_position_embeddings = config.max_position_embeddings
        self.hidden_size = config.hidden_size
        self.type_vocab_size = 2

        self.word_embeddings = nn.Embedding(self.vocab_size, self.hidden_size)
        self.position_embeddings = nn.Embedding(self.max_position_embeddings,
                                                self.hidden_size)
        self.token_type_embeddings = nn.Embedding(self.type_vocab_size,
                                                  self.hidden_size)

        # self.LayerNorm is not snake-cased to stick with TensorFlow model variable name and be able to load
        # any TensorFlow checkpoint file
        self.LayerNorm = nn.LayerNorm(self.hidden_size)
        self.dropout = nn.Dropout(0)

        # position_ids (1, len position emb) is contiguous in memory and exported when serialized
        self.register_buffer(
            "position_ids",
            torch.arange(self.max_position_embeddings).expand((1, -1)))
        self.position_embedding_type = getattr(self, "position_embedding_type",
                                               "absolute")

    def forward(self,
                input_ids=None,
                token_type_ids=None,
                position_ids=None,
                inputs_embeds=None,
                past_key_values_length=0):
        if input_ids is not None:
            input_shape = input_ids.size()
        else:
            input_shape = inputs_embeds.size()[:-1]

        seq_length = input_shape[1]

        # 让临时生成的ids的设备和模型设备一致
        args = get_args()
        if args.use_fake_dist:
            device = torch.device('cuda:0')
        else:
            device = torch.device(f'cuda:{args.local_rank}')

        if position_ids is None:
            position_ids = self.position_ids[:, past_key_values_length:
                                             seq_length +
                                             past_key_values_length].to(device)

        # TODO(jiaruifang)为了PS adam修改的，如果模型初始化在cpu上，并没有机制把ids显式移动到
        # cuda设备上。多机情况尚未考虑。
        if token_type_ids is None:
            token_type_ids = torch.zeros(
                input_shape, dtype=torch.long,
                device=self.position_ids.device).to(device)

        if inputs_embeds is None:
            assert input_ids.device == device, f"input_ids on {input_ids.device}, while computing device is {device}"
            inputs_embeds = self.word_embeddings(input_ids)

        # start computing
        print('token_type_ids device', token_type_ids.device,
              self.token_type_embeddings.weight.device)
        token_type_embeddings = self.token_type_embeddings(token_type_ids)
        embeddings = inputs_embeds + token_type_embeddings
        if self.position_embedding_type == "absolute":
            position_embeddings = self.position_embeddings(position_ids)
            embeddings += position_embeddings
        embeddings = self.LayerNorm(embeddings)
        embeddings = self.dropout(embeddings)
        return embeddings


class BertEmbeddingsWithoutLN(nn.Module):
    """Construct the embeddings from word, position and token_type embeddings."""
    def __init__(self, config):
        super().__init__()
        # TODO read them from config
        self.vocab_size = config.vocab_size
        self.max_position_embeddings = config.max_position_embeddings
        self.hidden_size = config.hidden_size
        self.type_vocab_size = config.type_vocab_size

        self.word_embeddings = nn.Embedding(self.vocab_size, self.hidden_size)
        self.position_embeddings = nn.Embedding(self.max_position_embeddings,
                                                self.hidden_size)
        self.token_type_embeddings = nn.Embedding(self.type_vocab_size,
                                                  self.hidden_size)

        # position_ids (1, len position emb) is contiguous in memory and exported when serialized
        self.register_buffer(
            "position_ids",
            torch.arange(self.max_position_embeddings).expand((1, -1)))
        self.position_embedding_type = getattr(self, "position_embedding_type",
                                               "absolute")

    def forward(self,
                input_ids=None,
                token_type_ids=None,
                position_ids=None,
                inputs_embeds=None,
                past_key_values_length=0):
        if input_ids is not None:
            input_shape = input_ids.size()
        else:
            input_shape = inputs_embeds.size()[:-1]

        seq_length = input_shape[1]

        # 让临时生成的ids的设备和模型设备一致
        device = self.word_embeddings.weight.device

        if position_ids is None:
            position_ids = self.position_ids[:, past_key_values_length:
                                             seq_length +
                                             past_key_values_length].to(device)

        # TODO(jiaruifang)为了PS adam修改的，如果模型初始化在cpu上，并没有机制把ids显式移动到
        # cuda设备上。多机情况尚未考虑。
        if token_type_ids is None:
            token_type_ids = torch.zeros(
                input_shape, dtype=torch.long,
                device=self.position_ids.device).to(device)

        if inputs_embeds is None:
            assert input_ids.device == device, f"input_ids on {input_ids.device}, while computing device is {device}"
            inputs_embeds = self.word_embeddings(input_ids)

        # start computing
        token_type_embeddings = self.token_type_embeddings(token_type_ids)
        embeddings = inputs_embeds + token_type_embeddings
        if self.position_embedding_type == "absolute":
            position_embeddings = self.position_embeddings(position_ids)
            embeddings += position_embeddings
        return embeddings


class _GatherActToRank0(torch.autograd.Function):
    """gather activations from other proc to proc 0"""
    @staticmethod
    def symbolic(graph, input_):
        args = get_args()
<<<<<<< HEAD
        return input_.to(torch.device('cpu:0'))
=======
        if args.cpu_embedding_fp32:
            return input_.to(torch.device('cpu:0'))
        else:
            return input_.to(torch.device('cpu:0'))
>>>>>>> 23256b0f

    @staticmethod
    def forward(ctx, input_):
        args = get_args()
<<<<<<< HEAD
        logger.info(f'Entrying CPU Emedding, copy input to cpu')
        return input_.to(torch.device('cpu:0'))
=======
        if args.cpu_embedding_fp32:
            logger.info(
                f'Entrying CPU Emedding FWD, copy input to cpu and {input_.dtype}'
            )
            return input_.to(torch.device('cpu:0'))
        else:
            logger.info(f'Entrying CPU Emedding, copy input to cpu')
            return input_.to(torch.device('cpu:0'))
>>>>>>> 23256b0f

    @staticmethod
    def backward(ctx, grad_output):
        args = get_args()
        if args.use_fake_dist:
            target_device = torch.device('cuda:0')
        else:
            target_device = torch.device(f'cuda:{args.local_rank}')
<<<<<<< HEAD
        logger.info('Entrying CPU Emedding BWD, copy grad_output to cuda')
        return grad_output.to(target_device)
=======
        if args.cpu_embedding_fp32:
            logger.info(
                'Entrying CPU Emedding BWD, copy grad_output to cuda, fp32->fp16'
            )
            return grad_output.to(target_device)
        else:
            logger.info('Entrying CPU Emedding BWD, copy grad_output to cuda')
            return grad_output.to(target_device)
>>>>>>> 23256b0f


class _BcastActFromRank0(torch.autograd.Function):
    """Pass the input to the model parallel region."""
    @staticmethod
    def symbolic(graph, input_):
        args = get_args()
        if args.use_fake_dist:
            target_device = torch.device('cuda:0')
        else:
            target_device = torch.device(f'cuda:{args.local_rank}')
<<<<<<< HEAD
        return input_.to(target_device)
=======
        if args.cpu_embedding_fp32:
            return input_.to(target_device).half()
        else:
            return input_.to(target_device)
>>>>>>> 23256b0f

    @staticmethod
    def forward(ctx, input_):
        args = get_args()
        if args.use_fake_dist:
            target_device = torch.device('cuda:0')
        else:
            target_device = torch.device(f'cuda:{args.local_rank}')
<<<<<<< HEAD
        return input_.to(target_device)
=======
        if args.cpu_embedding_fp32:
            logger.info(
                f'Entrying CPU Emedding BWD, copy grad_output to cuda, {input_.dtype}->fp16'
            )
            return input_.to(target_device).half()
        else:
            return input_.to(target_device)
>>>>>>> 23256b0f

    @staticmethod
    def backward(ctx, grad_output):
        args = get_args()
<<<<<<< HEAD
        return grad_output.to(torch.device('cpu:0'))
=======
        if args.cpu_embedding_fp32:
            return grad_output.to(torch.device('cpu:0')).float()
        else:
            return grad_output.to(torch.device('cpu:0'))
>>>>>>> 23256b0f


def copy_to_rank0(input_):
    return _GatherActToRank0.apply(input_)


def fetch_from_rank0(input_):
    return _BcastActFromRank0.apply(input_)


class CpuBertEmbeddings(nn.Module):
    def __init__(self, config):
        super(CpuBertEmbeddings, self).__init__()
        self.bert_embedding = BertEmbeddingsWithoutLN(config)
        self.LayerNorm = nn.LayerNorm(config.hidden_size)
        self.dropout = nn.Dropout(0)

    def forward(self,
                input_ids=None,
                token_type_ids=None,
                position_ids=None,
                inputs_embeds=None,
                past_key_values_length=0):
        if input_ids is not None:
            input_shape = input_ids.size()
        else:
            input_shape = inputs_embeds.size()[:-1]

        seq_length = input_shape[1]

        assert inputs_embeds is None
        assert token_type_ids is None
        assert position_ids is None

        input_ids_parallel = copy_to_rank0(input_ids)

        output_parallel = self.bert_embedding(input_ids_parallel,
                                              token_type_ids, position_ids)

        embeddings = fetch_from_rank0(output_parallel)
        embeddings = self.LayerNorm(embeddings)
        embeddings = self.dropout(embeddings)
        return embeddings<|MERGE_RESOLUTION|>--- conflicted
+++ resolved
@@ -164,22 +164,14 @@
     @staticmethod
     def symbolic(graph, input_):
         args = get_args()
-<<<<<<< HEAD
-        return input_.to(torch.device('cpu:0'))
-=======
-        if args.cpu_embedding_fp32:
-            return input_.to(torch.device('cpu:0'))
-        else:
-            return input_.to(torch.device('cpu:0'))
->>>>>>> 23256b0f
+        if args.cpu_embedding_fp32:
+            return input_.to(torch.device('cpu:0'))
+        else:
+            return input_.to(torch.device('cpu:0'))
 
     @staticmethod
     def forward(ctx, input_):
         args = get_args()
-<<<<<<< HEAD
-        logger.info(f'Entrying CPU Emedding, copy input to cpu')
-        return input_.to(torch.device('cpu:0'))
-=======
         if args.cpu_embedding_fp32:
             logger.info(
                 f'Entrying CPU Emedding FWD, copy input to cpu and {input_.dtype}'
@@ -188,7 +180,6 @@
         else:
             logger.info(f'Entrying CPU Emedding, copy input to cpu')
             return input_.to(torch.device('cpu:0'))
->>>>>>> 23256b0f
 
     @staticmethod
     def backward(ctx, grad_output):
@@ -197,10 +188,7 @@
             target_device = torch.device('cuda:0')
         else:
             target_device = torch.device(f'cuda:{args.local_rank}')
-<<<<<<< HEAD
-        logger.info('Entrying CPU Emedding BWD, copy grad_output to cuda')
-        return grad_output.to(target_device)
-=======
+
         if args.cpu_embedding_fp32:
             logger.info(
                 'Entrying CPU Emedding BWD, copy grad_output to cuda, fp32->fp16'
@@ -209,7 +197,6 @@
         else:
             logger.info('Entrying CPU Emedding BWD, copy grad_output to cuda')
             return grad_output.to(target_device)
->>>>>>> 23256b0f
 
 
 class _BcastActFromRank0(torch.autograd.Function):
@@ -221,14 +208,11 @@
             target_device = torch.device('cuda:0')
         else:
             target_device = torch.device(f'cuda:{args.local_rank}')
-<<<<<<< HEAD
-        return input_.to(target_device)
-=======
+
         if args.cpu_embedding_fp32:
             return input_.to(target_device).half()
         else:
             return input_.to(target_device)
->>>>>>> 23256b0f
 
     @staticmethod
     def forward(ctx, input_):
@@ -237,9 +221,7 @@
             target_device = torch.device('cuda:0')
         else:
             target_device = torch.device(f'cuda:{args.local_rank}')
-<<<<<<< HEAD
-        return input_.to(target_device)
-=======
+
         if args.cpu_embedding_fp32:
             logger.info(
                 f'Entrying CPU Emedding BWD, copy grad_output to cuda, {input_.dtype}->fp16'
@@ -247,19 +229,14 @@
             return input_.to(target_device).half()
         else:
             return input_.to(target_device)
->>>>>>> 23256b0f
 
     @staticmethod
     def backward(ctx, grad_output):
         args = get_args()
-<<<<<<< HEAD
-        return grad_output.to(torch.device('cpu:0'))
-=======
         if args.cpu_embedding_fp32:
             return grad_output.to(torch.device('cpu:0')).float()
         else:
             return grad_output.to(torch.device('cpu:0'))
->>>>>>> 23256b0f
 
 
 def copy_to_rank0(input_):
