# Copyright (C) 2021 THL A29 Limited, a Tencent company.
# All rights reserved.
# Licensed under the BSD 3-Clause License (the "License"); you may
# not use this file except in compliance with the License. You may
# obtain a copy of the License at
# https://opensource.org/licenses/BSD-3-Clause
# Unless required by applicable law or agreed to in writing, software
# distributed under the License is distributed on an "AS IS" basis,
# WITHOUT WARRANTIES OR CONDITIONS OF ANY KIND, either express or
# implied. See the License for the specific language governing
# permissions and limitations under the License.
# See the AUTHORS file for names of contributors.

import math
import torch
import time
from pathlib import Path
from torch import Tensor
from typing import List, Optional
import logging
from client.const import PSTensorStatus, AccessType
import utils.global_timer as global_timer
from client.parameter import register_param


<<<<<<< HEAD
def FP16_f_adam(client,
                fp32_params: List[torch.nn.Parameter],
                fp16_param_with_grad_list,
                exp_avgs: List[torch.nn.Parameter],
                exp_avg_sqs: List[torch.nn.Parameter],
                max_exp_avg_sqs: List[Tensor],
                state_steps: List[int],
                amsgrad: bool,
                beta1: float,
                beta2: float,
                lr: float,
                weight_decay: float,
                eps: float,
                max_param_size,
                param_grad_buff,
                prefer_device,
                time_profile=True):
=======
def FP16_f_adamv2(client,
                  fp32_params: List[torch.nn.Parameter],
                  fp16_param_with_grad_list,
                  exp_avgs: List[torch.nn.Parameter],
                  exp_avg_sqs: List[torch.nn.Parameter],
                  max_exp_avg_sqs: List[Tensor],
                  state_steps: List[int],
                  amsgrad: bool,
                  beta1_list: List[float],
                  beta2_list: List[float],
                  lr_list: List[float],
                  weight_decay_list: List[float],
                  eps_list: List[float],
                  prefer_device,
                  param_grad_buff,
                  time_profile=True):
>>>>>>> b74b6623
    r"""Functional API that performs Adam algorithm computation.
    按照在chunk内的存储顺序连续访问fp16_param_with_grad_list的参数，获取fp16 grad，
    以chunk为单位拷贝到一个tmp buff之中
    """
    # assert prefer_device.type == 'cpu'
    timer = global_timer.IterationTimer()
    if time_profile:
        adam_start_time = time.time()
    # TODO(jiaruifang)计算粒度为什么是tensor，而不是chunk
    for i, param in enumerate(fp32_params):
        if time_profile:
            adam_iter_access_start = time.time()
        compute_device = prefer_device
        client.access_data(param, compute_device)
        param_data = param.ps_attr.access_tensor(AccessType.DATA)

<<<<<<< HEAD
        param_grad = param_grad_buff.narrow(0, 0, param_data.numel()).view(
            param_data.shape)
        fp16_param = fp16_param_with_grad_list[i]
        client.access_grad(fp16_param, torch.device('cuda:0'))
        fp16_param_grad = fp16_param.ps_attr.access_tensor(AccessType.GRAD)

        if time_profile:
            start_time = time.time()
        # torch.cuda.synchronize()
        param_grad.copy_(fp16_param_grad, non_blocking=False)
        # torch.cuda.synchronize()
        if time_profile:
            global_timer.cpu_gpu_move_elapse += time.time() - start_time
            global_timer.cpu_gpu_move_times += 1
            global_timer.cpu_gpu_move_data_amount += param_grad.numel()

        #TODO(jiaruifang) HOLD->FREE
        # fp16_param_grad.zero_()
        client.release_grad(fp16_param, PSTensorStatus.FREE)
=======
        fp16_param = fp16_param_with_grad_list[i]

        # 把fp16_param所在的chunk拷贝到tmp_buff中，并返回对应的tensor
        if False:
            # client.access_grad(fp16_param, torch.device(f'cuda:{client.rank}'))
            param_grad = client.fp16_to_fp32_copy(
                fp16_param, AccessType.GRAD).view(param_data.shape)
            # necessary to reset grads
            client.release_grad(fp16_param, PSTensorStatus.FREE)
        else:
            client.access_grad(fp16_param, torch.device(f'cuda:{client.rank}'))
            fp16_param_grad = fp16_param.ps_attr.access_tensor(AccessType.GRAD)

            if time_profile:
                start_time = time.time()
            param_grad = param_grad_buff.narrow(0, 0, param_data.numel()).view(
                param_data.shape)
            # torch.cuda.synchronize()
            param_grad.copy_(fp16_param_grad, non_blocking=False)
            # torch.cuda.synchronize()
            if time_profile:
                global_timer.gpu_cpu_move_elapse += time.time() - start_time
                global_timer.gpu_cpu_move_times += 1
                global_timer.gpu_cpu_move_data_amount += param_grad.numel()

            client.release_grad(fp16_param, PSTensorStatus.FREE)
        # print(i, 'param_grad', param_grad)
>>>>>>> b74b6623

        exp_avg_param = exp_avgs[i]
        exp_avg_sq_param = exp_avg_sqs[i]

        client.access_data(exp_avg_param, compute_device)
        client.access_data(exp_avg_sq_param, compute_device)

        exp_avg = exp_avg_param.ps_attr.access_tensor(AccessType.DATA)

        exp_avg_sq = exp_avg_sq_param.ps_attr.access_tensor(AccessType.DATA)

        if time_profile:
            global_timer.cpu_adam_access_elapse += time.time(
            ) - adam_iter_access_start
            f_adam_compute_start_time = time.time()

        step = state_steps[i]

        beta1 = beta1_list[i]
        beta2 = beta2_list[i]
        eps = eps_list[i]

        bias_correction1 = 1 - beta1**step
        bias_correction2 = 1 - beta2**step

        weight_decay = weight_decay_list[i]

        if weight_decay != 0:
            param_grad = param_grad.add(param_data, alpha=weight_decay)

        exp_avg.mul_(beta1).add_(param_grad, alpha=1 - beta1)
        exp_avg_sq.mul_(beta2).addcmul_(param_grad,
                                        param_grad,
                                        value=1 - beta2)
        if amsgrad:
            # Maintains the maximum of all 2nd moment running avg. till now
            torch.maximum(max_exp_avg_sqs[i],
                          exp_avg_sq,
                          out=max_exp_avg_sqs[i])
            # Use the max. for normalizing running avg. of gradient
            denom = (max_exp_avg_sqs[i].sqrt() /
                     math.sqrt(bias_correction2)).add_(eps)
        else:
            denom = (exp_avg_sq.sqrt() / math.sqrt(bias_correction2)).add_(eps)

        lr = lr_list[i]
        step_size = lr / bias_correction1

        param_data.addcdiv_(exp_avg, denom, value=-step_size)

        if time_profile:
            global_timer.cpu_adam_f_elapse += time.time(
            ) - f_adam_compute_start_time
            adam_iter_release_start = time.time()

        fp16_param = fp16_param_with_grad_list[i]
<<<<<<< HEAD
        client.access_data(fp16_param, torch.device('cuda:0'))
=======
        client.access_data(fp16_param, torch.device(f'cuda:{client.rank}'))
>>>>>>> b74b6623
        fp16_data = fp16_param.ps_attr.access_tensor(AccessType.DATA)
        if time_profile:
            start_time = time.time()
        # TODO 直接拷贝一块
        fp16_data.copy_(param_data, non_blocking=False)
        if time_profile:
<<<<<<< HEAD
            global_timer.gpu_cpu_move_elapse += time.time() - start_time
            global_timer.gpu_cpu_move_data_amount += fp16_data.numel()
            global_timer.gpu_cpu_move_times += 1

        client.release_data(fp16_param, PSTensorStatus.HOLD)
        client.release_data(param)
        client.release_data(exp_avg_param)
        client.release_data(exp_avg_sq_param)

        if time_profile:
            global_timer.cpu_adam_release_elapse += time.time(
            ) - adam_iter_release_start

    timer.tik(device_type='all')
    global_timer.cpu_adam_elapse += time.time() - adam_start_time


def FP16_f_adamv2(client,
                  fp32_params: List[torch.nn.Parameter],
                  fp16_param_with_grad_list,
                  exp_avgs: List[torch.nn.Parameter],
                  exp_avg_sqs: List[torch.nn.Parameter],
                  max_exp_avg_sqs: List[Tensor],
                  state_steps: List[int],
                  amsgrad: bool,
                  beta1_list: List[float],
                  beta2_list: List[float],
                  lr_list: List[float],
                  weight_decay_list: List[float],
                  eps_list: List[float],
                  prefer_device,
                  param_grad_buff,
                  time_profile=True):
    r"""Functional API that performs Adam algorithm computation.
    按照在chunk内的存储顺序连续访问fp16_param_with_grad_list的参数，获取fp16 grad，
    以chunk为单位拷贝到一个tmp buff之中
    """
    assert prefer_device.type == 'cpu'
    timer = global_timer.IterationTimer()
    if time_profile:
        adam_start_time = time.time()
    # TODO(jiaruifang)计算粒度为什么是tensor，而不是chunk
    for i, param in enumerate(fp32_params):
        if time_profile:
            adam_iter_access_start = time.time()
        compute_device = prefer_device
        client.access_data(param, compute_device)
        param_data = param.ps_attr.access_tensor(AccessType.DATA)

        fp16_param = fp16_param_with_grad_list[i]

        # 把fp16_param所在的chunk拷贝到tmp_buff中，并返回对应的tensor
        if True:
            # client.access_grad(fp16_param, torch.device('cuda:0'))
            param_grad = client.fp16_to_fp32_copy(
                fp16_param, AccessType.GRAD).view(param_data.shape)
            # necessary to reset grads
            client.release_grad(fp16_param, PSTensorStatus.FREE)
        else:
            client.access_grad(fp16_param, torch.device('cuda:0'))
            fp16_param_grad = fp16_param.ps_attr.access_tensor(AccessType.GRAD)

            if time_profile:
                start_time = time.time()
            param_grad = param_grad_buff.narrow(0, 0, param_data.numel()).view(
                param_data.shape)
            # torch.cuda.synchronize()
            param_grad.copy_(fp16_param_grad, non_blocking=False)
            # torch.cuda.synchronize()
            if time_profile:
                global_timer.gpu_cpu_move_elapse += time.time() - start_time
                global_timer.gpu_cpu_move_times += 1
                global_timer.gpu_cpu_move_data_amount += param_grad.numel()

            client.release_grad(fp16_param, PSTensorStatus.FREE)
        # print(i, 'param_grad', param_grad)

        exp_avg_param = exp_avgs[i]
        exp_avg_sq_param = exp_avg_sqs[i]

        client.access_data(exp_avg_param, compute_device)
        client.access_data(exp_avg_sq_param, compute_device)

        exp_avg = exp_avg_param.ps_attr.access_tensor(AccessType.DATA)

        exp_avg_sq = exp_avg_sq_param.ps_attr.access_tensor(AccessType.DATA)

        if time_profile:
            global_timer.cpu_adam_access_elapse += time.time(
            ) - adam_iter_access_start
            f_adam_compute_start_time = time.time()

        step = state_steps[i]

        beta1 = beta1_list[i]
        beta2 = beta2_list[i]
        eps = eps_list[i]

        bias_correction1 = 1 - beta1**step
        bias_correction2 = 1 - beta2**step

        weight_decay = weight_decay_list[i]

        if weight_decay != 0:
            param_grad = param_grad.add(param_data, alpha=weight_decay)

        exp_avg.mul_(beta1).add_(param_grad, alpha=1 - beta1)
        exp_avg_sq.mul_(beta2).addcmul_(param_grad,
                                        param_grad,
                                        value=1 - beta2)
        if amsgrad:
            # Maintains the maximum of all 2nd moment running avg. till now
            torch.maximum(max_exp_avg_sqs[i],
                          exp_avg_sq,
                          out=max_exp_avg_sqs[i])
            # Use the max. for normalizing running avg. of gradient
            denom = (max_exp_avg_sqs[i].sqrt() /
                     math.sqrt(bias_correction2)).add_(eps)
        else:
            denom = (exp_avg_sq.sqrt() / math.sqrt(bias_correction2)).add_(eps)

        lr = lr_list[i]
        step_size = lr / bias_correction1

        param_data.addcdiv_(exp_avg, denom, value=-step_size)

        if time_profile:
            global_timer.cpu_adam_f_elapse += time.time(
            ) - f_adam_compute_start_time
            adam_iter_release_start = time.time()

        fp16_param = fp16_param_with_grad_list[i]
        client.access_data(fp16_param, torch.device('cuda:0'))
        fp16_data = fp16_param.ps_attr.access_tensor(AccessType.DATA)
        if time_profile:
            start_time = time.time()
        # TODO 直接拷贝一块
        fp16_data.copy_(param_data, non_blocking=False)
        if time_profile:
            global_timer.cpu_gpu_move_elapse += time.time() - start_time
            global_timer.cpu_gpu_move_data_amount += fp16_data.numel()
            global_timer.cpu_gpu_move_times += 1

=======
            global_timer.cpu_gpu_move_elapse += time.time() - start_time
            global_timer.cpu_gpu_move_data_amount += fp16_data.numel()
            global_timer.cpu_gpu_move_times += 1

>>>>>>> b74b6623
        client.release_data(fp16_param, PSTensorStatus.HOLD)
        client.release_data(param)
        client.release_data(exp_avg_param)
        client.release_data(exp_avg_sq_param)

        if time_profile:
            global_timer.cpu_adam_release_elapse += time.time(
            ) - adam_iter_release_start

    timer.tik(device_type='all')
    global_timer.cpu_adam_elapse += time.time() - adam_start_time


class FP16Adam(torch.optim.Optimizer):
    def __init__(self,
                 client,
                 params,
                 lr=1e-3,
                 betas=(0.9, 0.999),
                 eps=1e-8,
                 weight_decay=0,
                 amsgrad=False,
                 prefer_device=torch.device('cpu:0')):
        """
        父类Optimzer实现细节
        https://github.com/pytorch/pytorch/blob/c371542efc/torch/optim/optimizer.py
        需要在register_module之前调用？也许不用，只用param的地址
        TODO(jiaruifang) prefer_device应该是自适应的
        """
        if not 0.0 <= lr:
            raise ValueError("Invalid learning rate: {}".format(lr))
        if not 0.0 <= eps:
            raise ValueError("Invalid epsilon value: {}".format(eps))
        if not 0.0 <= betas[0] < 1.0:
            raise ValueError("Invalid beta parameter at index 0: {}".format(
                betas[0]))
        if not 0.0 <= betas[1] < 1.0:
            raise ValueError("Invalid beta parameter at index 1: {}".format(
                betas[1]))
        if not 0.0 <= weight_decay:
            raise ValueError(
                "Invalid weight_decay value: {}".format(weight_decay))
        defaults = dict(lr=lr,
                        betas=betas,
                        eps=eps,
                        weight_decay=weight_decay,
                        amsgrad=amsgrad)
        super(FP16Adam, self).__init__(params, defaults)
        self.client = client
        self.prefer_device = prefer_device

        max_param_size = 0
        data_type = None

        # 将group参数放置到每个param内部
        for group in self.param_groups:
            for p in group['params']:
                if p.dtype == torch.float:
                    p.data = p.data.half()
                max_param_size = max(max_param_size, p.numel())
                data_type = p.dtype
                self.state[p]['betas'] = group['betas']
                self.state[p]['lr'] = group['lr']
                self.state[p]['weight_decay'] = group['weight_decay']
                self.state[p]['eps'] = group['eps']

        self.max_param_size = max_param_size
<<<<<<< HEAD
        assert data_type == torch.half
=======
        assert data_type == torch.half, f"data type is {data_type}"
>>>>>>> b74b6623
        # TODO(jiaruifang) buff应该是最大chunk的size rather than default chunk size.
        # move to first init

        # 存储fp32 param的data
        # 在初始化时，先把fp16的数据拷贝到fp32的参数内
        # 按照初始化顺序来拷贝，这不好

        # 可以做一个p -> group的映射，获取正确的group['betas']
        self.fp32_params_list = []
        for i, group in enumerate(self.param_groups):
            for j, p in enumerate(group['params']):
                state = self.state[p]
                # state['step'] = 0

                fp32_param = torch.nn.Parameter(torch.zeros_like(
                    p, dtype=torch.float, device=torch.device('cpu:0')),
                                                requires_grad=False)
                self.client.access_data(fp32_param, self.prefer_device)
                fp32_param_data = fp32_param.ps_attr.access_tensor(
                    AccessType.DATA)
                fp32_param_data.copy_(p.data.float())
                state['fp32_param_data'] = fp32_param
                self.client.release_data(fp32_param)

                # state['exp_avg'] = torch.nn.Parameter(torch.zeros(
                #     p.shape, dtype=torch.float, device=self.prefer_device),
                #                                       requires_grad=False)
                # # Exponential moving average of squared gradient values
                # state['exp_avg_sq'] = torch.nn.Parameter(torch.zeros(
                #     p.shape, dtype=torch.float, device=self.prefer_device),
                #                                          requires_grad=False)

                # self.client.access_data(state['exp_avg'], self.prefer_device)
                # state['exp_avg'].ps_attr.access_tensor(AccessType.DATA).zero_()
                # self.client.release_data(state['exp_avg'])

                # self.client.access_data(state['exp_avg_sq'],
                #                         self.prefer_device)
                # state['exp_avg_sq'].ps_attr.access_tensor(
                #     AccessType.DATA).zero_()
                # self.client.release_data(state['exp_avg_sq'])
<<<<<<< HEAD
=======
        self.param_grad_buff = None
>>>>>>> b74b6623

    def __setstate__(self, state):
        super(CPUAdam, self).__setstate__(state)
        for group in self.param_groups:
            group.setdefault('amsgrad', False)

    @torch.no_grad()
    def step(self, closure=None):
        """Performs a single optimization step.

        Args:
            closure (callable, optional): A closure that reevaluates the model
                and returns the loss.
        """

        # 对hook逻辑bug进行补救，embedding层的grad反向结束后仍是COMPUTE，这里将它们设置为HOLD
        # fp16 逻辑
        for n, p in self.client.module.named_parameters():
            self.client.release_grad(p, PSTensorStatus.HOLD)
            self.client.release_data(p, PSTensorStatus.FREE)

        loss = None
        if closure is not None:
            with torch.enable_grad():
                loss = closure()

        fp16_param_with_grad_list = []
        fp32_param_list = []
        exp_avgs = []
        exp_avg_sqs = []
        state_sums = []
        max_exp_avg_sqs = []
        state_steps = []
        beta1_list = []
        beta2_list = []
        weight_decay_list = []
        eps_list = []
        lr_list = []

<<<<<<< HEAD
        first_flag = False
        self.client._cached_fp32_buff.reset()
=======
        self.client._cached_fp32_buff.reset()
        logging.info('init adam')
        first_init_flag = False
>>>>>>> b74b6623
        for p in self.client.generate_grad_params():
            if p.requires_grad:
                fp16_param_with_grad_list.append(p)
                state = self.state[p]
<<<<<<< HEAD

                # if len(state) == 0:
                if 'exp_avg' not in state:
                    # 第一次预热时候，拷贝FP32 data数据
                    state['step'] = 0
                    first_flag = True
                    state['exp_avg'] = torch.nn.Parameter(torch.zeros(
                        p.ps_attr.ps_shape,
                        dtype=torch.float,
                        device=self.prefer_device),
                                                          requires_grad=False)
                    # Exponential moving average of squared gradient values
                    state['exp_avg_sq'] = torch.nn.Parameter(
                        torch.zeros(p.ps_attr.ps_shape,
                                    dtype=torch.float,
                                    device=self.prefer_device),
                        requires_grad=False)

                    self.client.access_data(state['exp_avg'],
                                            self.prefer_device)
                    state['exp_avg'].ps_attr.access_tensor(
                        AccessType.DATA).zero_()
                    self.client.release_data(state['exp_avg'])

                    self.client.access_data(state['exp_avg_sq'],
                                            self.prefer_device)
                    state['exp_avg_sq'].ps_attr.access_tensor(
                        AccessType.DATA).zero_()
                    self.client.release_data(state['exp_avg_sq'])

                exp_avgs.append(state['exp_avg'])
                exp_avg_sqs.append(state['exp_avg_sq'])
                fp32_param_list.append(state['fp32_param_data'])
                beta1, beta2 = state['betas']

                beta1_list.append(beta1)
                beta2_list.append(beta2)
                lr_list.append(state['lr'])
                weight_decay_list.append(state['weight_decay'])
                eps_list.append(state['eps'])

                # update the steps for each param group update
                state['step'] += 1
                # record the step after step update
                state_steps.append(state['step'])
            else:
                raise RuntimeError(f"tensor id {p.ps_attr.grad_id()}")

        if first_flag:
            if self.prefer_device.type == 'cpu':
                self.param_grad_buff = torch.zeros(
                    self.client.chunk_list.max_chunk_size(),
                    dtype=torch.float,
                    device=self.prefer_device,
                    pin_memory=True)
            else:
                self.param_grad_buff = torch.zeros(
                    self.client.chunk_list.max_chunk_size(),
                    dtype=torch.float,
                    device=self.prefer_device)
        FP16_f_adamv2(self.client, fp32_param_list, fp16_param_with_grad_list,
                      exp_avgs, exp_avg_sqs, max_exp_avg_sqs, state_steps,
                      False, beta1_list, beta2_list, lr_list,
                      weight_decay_list, eps_list, self.prefer_device,
                      self.param_grad_buff)

        # for i, group in enumerate(self.param_groups):
        #     fp16_param_with_grad_list = []
        #     fp32_param_list = []
        #     exp_avgs = []
        #     exp_avg_sqs = []
        #     state_sums = []
        #     max_exp_avg_sqs = []
        #     state_steps = []

        #     for j, p in enumerate(group['params']):
        #         if p.requires_grad:
        #             fp16_param_with_grad_list.append(p)
        #             state = self.state[p]

        #             # if len(state) == 0:
        #             if 'exp_avg' not in state:
        #                 # 第一次预热时候，拷贝FP32 data数据
        #                 state['step'] = 0

        #                 # fp32_param = torch.nn.Parameter(torch.zeros(
        #                 #     p.ps_attr.ps_shape,
        #                 #     dtype=torch.float,
        #                 #     device=torch.device('cpu:0')),
        #                 #     requires_grad=False)
        #                 # self.client.access_data(fp32_param, self.prefer_device)
        #                 # self.client.access_data(p, self.prefer_device)

        #                 # fp32_param_data = fp32_param.ps_attr.access_tensor(
        #                 #     AccessType.DATA)
        #                 # fp16_param_data = p.ps_attr.access_tensor(AccessType.DATA)

        #                 # fp32_param_data.copy_(fp16_param_data.float())
        #                 # state['fp32_param_data'] = fp32_param

        #                 # self.client.release_data(fp32_param)
        #                 # self.client.release_data(p)

        #                 state['exp_avg'] = torch.nn.Parameter(torch.zeros(
        #                     p.ps_attr.ps_shape,
        #                     dtype=torch.float, device=self.prefer_device),
        #                                                     requires_grad=False)
        #                 # Exponential moving average of squared gradient values
        #                 state['exp_avg_sq'] = torch.nn.Parameter(torch.zeros(
        #                     p.ps_attr.ps_shape,
        #                     dtype=torch.float, device=self.prefer_device),
        #                                                         requires_grad=False)

        #                 self.client.access_data(state['exp_avg'], self.prefer_device)
        #                 state['exp_avg'].ps_attr.access_tensor(AccessType.DATA).zero_()
        #                 self.client.release_data(state['exp_avg'])

        #                 self.client.access_data(state['exp_avg_sq'],
        #                                         self.prefer_device)
        #                 state['exp_avg_sq'].ps_attr.access_tensor(
        #                     AccessType.DATA).zero_()
        #                 self.client.release_data(state['exp_avg_sq'])

        #                 if group['amsgrad']:
        #                     raise NotImplementedError
        #                     # Maintains max of all exp. moving avg. of sq. grad. values
        #                     state['max_exp_avg_sq'] = torch.zeros_like(
        #                         p, memory_format=torch.preserve_format)

        #             exp_avgs.append(state['exp_avg'])
        #             exp_avg_sqs.append(state['exp_avg_sq'])
        #             fp32_param_list.append(state['fp32_param_data'])

        #             if group['amsgrad']:
        #                 max_exp_avg_sqs.append(state['max_exp_avg_sq'])

        #             # update the steps for each param group update
        #             state['step'] += 1
        #             # record the step after step update
        #             state_steps.append(state['step'])
        #         else:
        #             raise RuntimeError(f"tensor id {p.ps_attr.grad_id()}")

        #     beta1, beta2 = group['betas']

        #     # self.client.chunk_tensor_index.visit_chunks(self.client.chunk_list)
        #     # input('wait')
        #     FP16_f_adam(
        #         self.client, fp32_param_list, fp16_param_with_grad_list, exp_avgs,
        #         exp_avg_sqs, max_exp_avg_sqs, state_steps, group['amsgrad'],
        #         beta1, beta2, group['lr'], group['weight_decay'], group['eps'],
        #         self.max_param_size, self.param_grad_buff if hasattr(
        #             self, 'param_grad_buff') else None, self.prefer_device)
=======
>>>>>>> b74b6623

                # if len(state) == 0:
                if 'exp_avg' not in state:
                    first_init_flag = True
                    # 第一次预热时候，拷贝FP32 data数据
                    state['step'] = 0

                    state['exp_avg'] = torch.nn.Parameter(torch.zeros(
                        p.ps_attr.ps_shape,
                        dtype=torch.float,
                        device=self.prefer_device),
                                                          requires_grad=False)
                    # Exponential moving average of squared gradient values
                    state['exp_avg_sq'] = torch.nn.Parameter(
                        torch.zeros(p.ps_attr.ps_shape,
                                    dtype=torch.float,
                                    device=self.prefer_device),
                        requires_grad=False)

                    self.client.access_data(state['exp_avg'],
                                            self.prefer_device)
                    state['exp_avg'].ps_attr.access_tensor(
                        AccessType.DATA).zero_()
                    self.client.release_data(state['exp_avg'])

                    self.client.access_data(state['exp_avg_sq'],
                                            self.prefer_device)
                    state['exp_avg_sq'].ps_attr.access_tensor(
                        AccessType.DATA).zero_()
                    self.client.release_data(state['exp_avg_sq'])

                exp_avgs.append(state['exp_avg'])
                exp_avg_sqs.append(state['exp_avg_sq'])
                fp32_param_list.append(state['fp32_param_data'])
                beta1, beta2 = state['betas']

                beta1_list.append(beta1)
                beta2_list.append(beta2)
                lr_list.append(state['lr'])
                weight_decay_list.append(state['weight_decay'])
                eps_list.append(state['eps'])

                # update the steps for each param group update
                state['step'] += 1
                # record the step after step update
                state_steps.append(state['step'])
            else:
                raise RuntimeError(f"tensor id {p.ps_attr.grad_id()}")

        if first_init_flag:
            if self.prefer_device.type == 'cpu':
                self.param_grad_buff = torch.zeros(
                    self.client.chunk_list.max_chunk_size(),
                    dtype=torch.float,
                    device=self.prefer_device,
                    pin_memory=True)
            else:
                self.param_grad_buff = torch.zeros(
                    self.client.chunk_list.max_chunk_size(),
                    dtype=torch.float,
                    device=self.prefer_device)

        FP16_f_adamv2(self.client, fp32_param_list, fp16_param_with_grad_list,
                      exp_avgs, exp_avg_sqs, max_exp_avg_sqs, state_steps,
                      False, beta1_list, beta2_list, lr_list,
                      weight_decay_list, eps_list, self.prefer_device,
                      self.param_grad_buff)
        return loss<|MERGE_RESOLUTION|>--- conflicted
+++ resolved
@@ -21,192 +21,6 @@
 from client.const import PSTensorStatus, AccessType
 import utils.global_timer as global_timer
 from client.parameter import register_param
-
-
-<<<<<<< HEAD
-def FP16_f_adam(client,
-                fp32_params: List[torch.nn.Parameter],
-                fp16_param_with_grad_list,
-                exp_avgs: List[torch.nn.Parameter],
-                exp_avg_sqs: List[torch.nn.Parameter],
-                max_exp_avg_sqs: List[Tensor],
-                state_steps: List[int],
-                amsgrad: bool,
-                beta1: float,
-                beta2: float,
-                lr: float,
-                weight_decay: float,
-                eps: float,
-                max_param_size,
-                param_grad_buff,
-                prefer_device,
-                time_profile=True):
-=======
-def FP16_f_adamv2(client,
-                  fp32_params: List[torch.nn.Parameter],
-                  fp16_param_with_grad_list,
-                  exp_avgs: List[torch.nn.Parameter],
-                  exp_avg_sqs: List[torch.nn.Parameter],
-                  max_exp_avg_sqs: List[Tensor],
-                  state_steps: List[int],
-                  amsgrad: bool,
-                  beta1_list: List[float],
-                  beta2_list: List[float],
-                  lr_list: List[float],
-                  weight_decay_list: List[float],
-                  eps_list: List[float],
-                  prefer_device,
-                  param_grad_buff,
-                  time_profile=True):
->>>>>>> b74b6623
-    r"""Functional API that performs Adam algorithm computation.
-    按照在chunk内的存储顺序连续访问fp16_param_with_grad_list的参数，获取fp16 grad，
-    以chunk为单位拷贝到一个tmp buff之中
-    """
-    # assert prefer_device.type == 'cpu'
-    timer = global_timer.IterationTimer()
-    if time_profile:
-        adam_start_time = time.time()
-    # TODO(jiaruifang)计算粒度为什么是tensor，而不是chunk
-    for i, param in enumerate(fp32_params):
-        if time_profile:
-            adam_iter_access_start = time.time()
-        compute_device = prefer_device
-        client.access_data(param, compute_device)
-        param_data = param.ps_attr.access_tensor(AccessType.DATA)
-
-<<<<<<< HEAD
-        param_grad = param_grad_buff.narrow(0, 0, param_data.numel()).view(
-            param_data.shape)
-        fp16_param = fp16_param_with_grad_list[i]
-        client.access_grad(fp16_param, torch.device('cuda:0'))
-        fp16_param_grad = fp16_param.ps_attr.access_tensor(AccessType.GRAD)
-
-        if time_profile:
-            start_time = time.time()
-        # torch.cuda.synchronize()
-        param_grad.copy_(fp16_param_grad, non_blocking=False)
-        # torch.cuda.synchronize()
-        if time_profile:
-            global_timer.cpu_gpu_move_elapse += time.time() - start_time
-            global_timer.cpu_gpu_move_times += 1
-            global_timer.cpu_gpu_move_data_amount += param_grad.numel()
-
-        #TODO(jiaruifang) HOLD->FREE
-        # fp16_param_grad.zero_()
-        client.release_grad(fp16_param, PSTensorStatus.FREE)
-=======
-        fp16_param = fp16_param_with_grad_list[i]
-
-        # 把fp16_param所在的chunk拷贝到tmp_buff中，并返回对应的tensor
-        if False:
-            # client.access_grad(fp16_param, torch.device(f'cuda:{client.rank}'))
-            param_grad = client.fp16_to_fp32_copy(
-                fp16_param, AccessType.GRAD).view(param_data.shape)
-            # necessary to reset grads
-            client.release_grad(fp16_param, PSTensorStatus.FREE)
-        else:
-            client.access_grad(fp16_param, torch.device(f'cuda:{client.rank}'))
-            fp16_param_grad = fp16_param.ps_attr.access_tensor(AccessType.GRAD)
-
-            if time_profile:
-                start_time = time.time()
-            param_grad = param_grad_buff.narrow(0, 0, param_data.numel()).view(
-                param_data.shape)
-            # torch.cuda.synchronize()
-            param_grad.copy_(fp16_param_grad, non_blocking=False)
-            # torch.cuda.synchronize()
-            if time_profile:
-                global_timer.gpu_cpu_move_elapse += time.time() - start_time
-                global_timer.gpu_cpu_move_times += 1
-                global_timer.gpu_cpu_move_data_amount += param_grad.numel()
-
-            client.release_grad(fp16_param, PSTensorStatus.FREE)
-        # print(i, 'param_grad', param_grad)
->>>>>>> b74b6623
-
-        exp_avg_param = exp_avgs[i]
-        exp_avg_sq_param = exp_avg_sqs[i]
-
-        client.access_data(exp_avg_param, compute_device)
-        client.access_data(exp_avg_sq_param, compute_device)
-
-        exp_avg = exp_avg_param.ps_attr.access_tensor(AccessType.DATA)
-
-        exp_avg_sq = exp_avg_sq_param.ps_attr.access_tensor(AccessType.DATA)
-
-        if time_profile:
-            global_timer.cpu_adam_access_elapse += time.time(
-            ) - adam_iter_access_start
-            f_adam_compute_start_time = time.time()
-
-        step = state_steps[i]
-
-        beta1 = beta1_list[i]
-        beta2 = beta2_list[i]
-        eps = eps_list[i]
-
-        bias_correction1 = 1 - beta1**step
-        bias_correction2 = 1 - beta2**step
-
-        weight_decay = weight_decay_list[i]
-
-        if weight_decay != 0:
-            param_grad = param_grad.add(param_data, alpha=weight_decay)
-
-        exp_avg.mul_(beta1).add_(param_grad, alpha=1 - beta1)
-        exp_avg_sq.mul_(beta2).addcmul_(param_grad,
-                                        param_grad,
-                                        value=1 - beta2)
-        if amsgrad:
-            # Maintains the maximum of all 2nd moment running avg. till now
-            torch.maximum(max_exp_avg_sqs[i],
-                          exp_avg_sq,
-                          out=max_exp_avg_sqs[i])
-            # Use the max. for normalizing running avg. of gradient
-            denom = (max_exp_avg_sqs[i].sqrt() /
-                     math.sqrt(bias_correction2)).add_(eps)
-        else:
-            denom = (exp_avg_sq.sqrt() / math.sqrt(bias_correction2)).add_(eps)
-
-        lr = lr_list[i]
-        step_size = lr / bias_correction1
-
-        param_data.addcdiv_(exp_avg, denom, value=-step_size)
-
-        if time_profile:
-            global_timer.cpu_adam_f_elapse += time.time(
-            ) - f_adam_compute_start_time
-            adam_iter_release_start = time.time()
-
-        fp16_param = fp16_param_with_grad_list[i]
-<<<<<<< HEAD
-        client.access_data(fp16_param, torch.device('cuda:0'))
-=======
-        client.access_data(fp16_param, torch.device(f'cuda:{client.rank}'))
->>>>>>> b74b6623
-        fp16_data = fp16_param.ps_attr.access_tensor(AccessType.DATA)
-        if time_profile:
-            start_time = time.time()
-        # TODO 直接拷贝一块
-        fp16_data.copy_(param_data, non_blocking=False)
-        if time_profile:
-<<<<<<< HEAD
-            global_timer.gpu_cpu_move_elapse += time.time() - start_time
-            global_timer.gpu_cpu_move_data_amount += fp16_data.numel()
-            global_timer.gpu_cpu_move_times += 1
-
-        client.release_data(fp16_param, PSTensorStatus.HOLD)
-        client.release_data(param)
-        client.release_data(exp_avg_param)
-        client.release_data(exp_avg_sq_param)
-
-        if time_profile:
-            global_timer.cpu_adam_release_elapse += time.time(
-            ) - adam_iter_release_start
-
-    timer.tik(device_type='all')
-    global_timer.cpu_adam_elapse += time.time() - adam_start_time
 
 
 def FP16_f_adamv2(client,
@@ -229,7 +43,7 @@
     按照在chunk内的存储顺序连续访问fp16_param_with_grad_list的参数，获取fp16 grad，
     以chunk为单位拷贝到一个tmp buff之中
     """
-    assert prefer_device.type == 'cpu'
+    # assert prefer_device.type == 'cpu'
     timer = global_timer.IterationTimer()
     if time_profile:
         adam_start_time = time.time()
@@ -244,14 +58,14 @@
         fp16_param = fp16_param_with_grad_list[i]
 
         # 把fp16_param所在的chunk拷贝到tmp_buff中，并返回对应的tensor
-        if True:
-            # client.access_grad(fp16_param, torch.device('cuda:0'))
+        if False:
+            # client.access_grad(fp16_param, torch.device(f'cuda:{client.rank}'))
             param_grad = client.fp16_to_fp32_copy(
                 fp16_param, AccessType.GRAD).view(param_data.shape)
             # necessary to reset grads
             client.release_grad(fp16_param, PSTensorStatus.FREE)
         else:
-            client.access_grad(fp16_param, torch.device('cuda:0'))
+            client.access_grad(fp16_param, torch.device(f'cuda:{client.rank}'))
             fp16_param_grad = fp16_param.ps_attr.access_tensor(AccessType.GRAD)
 
             if time_profile:
@@ -267,7 +81,6 @@
                 global_timer.gpu_cpu_move_data_amount += param_grad.numel()
 
             client.release_grad(fp16_param, PSTensorStatus.FREE)
-        # print(i, 'param_grad', param_grad)
 
         exp_avg_param = exp_avgs[i]
         exp_avg_sq_param = exp_avg_sqs[i]
@@ -324,7 +137,9 @@
             adam_iter_release_start = time.time()
 
         fp16_param = fp16_param_with_grad_list[i]
-        client.access_data(fp16_param, torch.device('cuda:0'))
+
+        client.access_data(fp16_param, torch.device(f'cuda:{client.rank}'))
+
         fp16_data = fp16_param.ps_attr.access_tensor(AccessType.DATA)
         if time_profile:
             start_time = time.time()
@@ -335,12 +150,6 @@
             global_timer.cpu_gpu_move_data_amount += fp16_data.numel()
             global_timer.cpu_gpu_move_times += 1
 
-=======
-            global_timer.cpu_gpu_move_elapse += time.time() - start_time
-            global_timer.cpu_gpu_move_data_amount += fp16_data.numel()
-            global_timer.cpu_gpu_move_times += 1
-
->>>>>>> b74b6623
         client.release_data(fp16_param, PSTensorStatus.HOLD)
         client.release_data(param)
         client.release_data(exp_avg_param)
@@ -408,11 +217,7 @@
                 self.state[p]['eps'] = group['eps']
 
         self.max_param_size = max_param_size
-<<<<<<< HEAD
-        assert data_type == torch.half
-=======
         assert data_type == torch.half, f"data type is {data_type}"
->>>>>>> b74b6623
         # TODO(jiaruifang) buff应该是最大chunk的size rather than default chunk size.
         # move to first init
 
@@ -454,10 +259,7 @@
                 # state['exp_avg_sq'].ps_attr.access_tensor(
                 #     AccessType.DATA).zero_()
                 # self.client.release_data(state['exp_avg_sq'])
-<<<<<<< HEAD
-=======
         self.param_grad_buff = None
->>>>>>> b74b6623
 
     def __setstate__(self, state):
         super(CPUAdam, self).__setstate__(state)
@@ -497,175 +299,14 @@
         eps_list = []
         lr_list = []
 
-<<<<<<< HEAD
-        first_flag = False
-        self.client._cached_fp32_buff.reset()
-=======
         self.client._cached_fp32_buff.reset()
         logging.info('init adam')
         first_init_flag = False
->>>>>>> b74b6623
+
         for p in self.client.generate_grad_params():
             if p.requires_grad:
                 fp16_param_with_grad_list.append(p)
                 state = self.state[p]
-<<<<<<< HEAD
-
-                # if len(state) == 0:
-                if 'exp_avg' not in state:
-                    # 第一次预热时候，拷贝FP32 data数据
-                    state['step'] = 0
-                    first_flag = True
-                    state['exp_avg'] = torch.nn.Parameter(torch.zeros(
-                        p.ps_attr.ps_shape,
-                        dtype=torch.float,
-                        device=self.prefer_device),
-                                                          requires_grad=False)
-                    # Exponential moving average of squared gradient values
-                    state['exp_avg_sq'] = torch.nn.Parameter(
-                        torch.zeros(p.ps_attr.ps_shape,
-                                    dtype=torch.float,
-                                    device=self.prefer_device),
-                        requires_grad=False)
-
-                    self.client.access_data(state['exp_avg'],
-                                            self.prefer_device)
-                    state['exp_avg'].ps_attr.access_tensor(
-                        AccessType.DATA).zero_()
-                    self.client.release_data(state['exp_avg'])
-
-                    self.client.access_data(state['exp_avg_sq'],
-                                            self.prefer_device)
-                    state['exp_avg_sq'].ps_attr.access_tensor(
-                        AccessType.DATA).zero_()
-                    self.client.release_data(state['exp_avg_sq'])
-
-                exp_avgs.append(state['exp_avg'])
-                exp_avg_sqs.append(state['exp_avg_sq'])
-                fp32_param_list.append(state['fp32_param_data'])
-                beta1, beta2 = state['betas']
-
-                beta1_list.append(beta1)
-                beta2_list.append(beta2)
-                lr_list.append(state['lr'])
-                weight_decay_list.append(state['weight_decay'])
-                eps_list.append(state['eps'])
-
-                # update the steps for each param group update
-                state['step'] += 1
-                # record the step after step update
-                state_steps.append(state['step'])
-            else:
-                raise RuntimeError(f"tensor id {p.ps_attr.grad_id()}")
-
-        if first_flag:
-            if self.prefer_device.type == 'cpu':
-                self.param_grad_buff = torch.zeros(
-                    self.client.chunk_list.max_chunk_size(),
-                    dtype=torch.float,
-                    device=self.prefer_device,
-                    pin_memory=True)
-            else:
-                self.param_grad_buff = torch.zeros(
-                    self.client.chunk_list.max_chunk_size(),
-                    dtype=torch.float,
-                    device=self.prefer_device)
-        FP16_f_adamv2(self.client, fp32_param_list, fp16_param_with_grad_list,
-                      exp_avgs, exp_avg_sqs, max_exp_avg_sqs, state_steps,
-                      False, beta1_list, beta2_list, lr_list,
-                      weight_decay_list, eps_list, self.prefer_device,
-                      self.param_grad_buff)
-
-        # for i, group in enumerate(self.param_groups):
-        #     fp16_param_with_grad_list = []
-        #     fp32_param_list = []
-        #     exp_avgs = []
-        #     exp_avg_sqs = []
-        #     state_sums = []
-        #     max_exp_avg_sqs = []
-        #     state_steps = []
-
-        #     for j, p in enumerate(group['params']):
-        #         if p.requires_grad:
-        #             fp16_param_with_grad_list.append(p)
-        #             state = self.state[p]
-
-        #             # if len(state) == 0:
-        #             if 'exp_avg' not in state:
-        #                 # 第一次预热时候，拷贝FP32 data数据
-        #                 state['step'] = 0
-
-        #                 # fp32_param = torch.nn.Parameter(torch.zeros(
-        #                 #     p.ps_attr.ps_shape,
-        #                 #     dtype=torch.float,
-        #                 #     device=torch.device('cpu:0')),
-        #                 #     requires_grad=False)
-        #                 # self.client.access_data(fp32_param, self.prefer_device)
-        #                 # self.client.access_data(p, self.prefer_device)
-
-        #                 # fp32_param_data = fp32_param.ps_attr.access_tensor(
-        #                 #     AccessType.DATA)
-        #                 # fp16_param_data = p.ps_attr.access_tensor(AccessType.DATA)
-
-        #                 # fp32_param_data.copy_(fp16_param_data.float())
-        #                 # state['fp32_param_data'] = fp32_param
-
-        #                 # self.client.release_data(fp32_param)
-        #                 # self.client.release_data(p)
-
-        #                 state['exp_avg'] = torch.nn.Parameter(torch.zeros(
-        #                     p.ps_attr.ps_shape,
-        #                     dtype=torch.float, device=self.prefer_device),
-        #                                                     requires_grad=False)
-        #                 # Exponential moving average of squared gradient values
-        #                 state['exp_avg_sq'] = torch.nn.Parameter(torch.zeros(
-        #                     p.ps_attr.ps_shape,
-        #                     dtype=torch.float, device=self.prefer_device),
-        #                                                         requires_grad=False)
-
-        #                 self.client.access_data(state['exp_avg'], self.prefer_device)
-        #                 state['exp_avg'].ps_attr.access_tensor(AccessType.DATA).zero_()
-        #                 self.client.release_data(state['exp_avg'])
-
-        #                 self.client.access_data(state['exp_avg_sq'],
-        #                                         self.prefer_device)
-        #                 state['exp_avg_sq'].ps_attr.access_tensor(
-        #                     AccessType.DATA).zero_()
-        #                 self.client.release_data(state['exp_avg_sq'])
-
-        #                 if group['amsgrad']:
-        #                     raise NotImplementedError
-        #                     # Maintains max of all exp. moving avg. of sq. grad. values
-        #                     state['max_exp_avg_sq'] = torch.zeros_like(
-        #                         p, memory_format=torch.preserve_format)
-
-        #             exp_avgs.append(state['exp_avg'])
-        #             exp_avg_sqs.append(state['exp_avg_sq'])
-        #             fp32_param_list.append(state['fp32_param_data'])
-
-        #             if group['amsgrad']:
-        #                 max_exp_avg_sqs.append(state['max_exp_avg_sq'])
-
-        #             # update the steps for each param group update
-        #             state['step'] += 1
-        #             # record the step after step update
-        #             state_steps.append(state['step'])
-        #         else:
-        #             raise RuntimeError(f"tensor id {p.ps_attr.grad_id()}")
-
-        #     beta1, beta2 = group['betas']
-
-        #     # self.client.chunk_tensor_index.visit_chunks(self.client.chunk_list)
-        #     # input('wait')
-        #     FP16_f_adam(
-        #         self.client, fp32_param_list, fp16_param_with_grad_list, exp_avgs,
-        #         exp_avg_sqs, max_exp_avg_sqs, state_steps, group['amsgrad'],
-        #         beta1, beta2, group['lr'], group['weight_decay'], group['eps'],
-        #         self.max_param_size, self.param_grad_buff if hasattr(
-        #             self, 'param_grad_buff') else None, self.prefer_device)
-=======
->>>>>>> b74b6623
-
                 # if len(state) == 0:
                 if 'exp_avg' not in state:
                     first_init_flag = True
